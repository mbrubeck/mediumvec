//! A vector that is indexed by `u32` instead of `usize`.

// Copyright 2017 Matt Brubeck.  Copyright 2014 The Rust Project Developers. See the COPYRIGHT file
// at the top-level directory of this distribution and at http://rust-lang.org/COPYRIGHT.
//
// Licensed under the Apache License, Version 2.0 <http://www.apache.org/licenses/LICENSE-2.0> or
// the MIT license <http://opensource.org/licenses/MIT>, at your option. This file may not be
// copied, modified, or distributed except according to those terms.


use std::{cmp, fmt, iter, mem, ops, ptr, slice, u32, vec};
use std::ptr::NonNull;

/// A vector that is indexed by `u32` instead of `usize`.
///
/// On 32-bit platforms, `Vec32<T>` is mostly identical to the standard library `Vec<T>`.
///
/// On 64-bit platforms, the `Vec32<T>` struct takes up less space than the standard `Vec<T>`
/// struct (16 bytes instead of 24 bytes), but its maximum capacity is `u32::MAX` instead of
/// `usize::MAX`.
///
/// ## Warning
///
/// This type does not yet support 16-bit or 8-bit platforms. It may cause undefined behavior
/// if used on any architecture with addresses smaller than 32 bits.
///
/// ## Examples
///
/// ```
/// use mediumvec::Vec32;
///
/// let mut vec = Vec32::new();
/// vec.push(1);
/// vec.push(2);
///
/// assert_eq!(vec.len(), 2);
/// assert_eq!(vec[0], 1);
///
/// assert_eq!(vec.pop(), Some(2));
/// assert_eq!(vec.len(), 1);
///
/// vec[0] = 7;
/// assert_eq!(vec[0], 7);
///
/// vec.extend([1, 2, 3].iter().cloned());
///
/// assert_eq!(vec, [7, 1, 2, 3]);
/// ```
///
/// The `vec32!` macro provides convenient initialization:
///
/// ```
/// #[macro_use] extern crate mediumvec;
///
/// fn main() {
///     let mut vec = vec32![1, 2, 3];
///     assert_eq!(vec, [1, 2, 3]);
///
///     let vec = vec32![0; 5];
///     assert_eq!(vec, vec32![0, 0, 0, 0, 0]);
/// }
/// ```
pub struct Vec32<T> {
    ptr: ptr::NonNull<T>,
    cap: u32,
    len: u32,
}

impl<T> Vec32<T> {
    /// Constructs a new, empty vector.
    ///
    /// The vector will not allocate until elements are pushed onto it.
    pub fn new() -> Vec32<T> {
        Vec32 {
            ptr: NonNull::dangling(),
            cap: if mem::size_of::<T>() == 0 { u32::MAX } else { 0 },
            len: 0,
        }
    }

    /// Constructs a new, empty (length 0) vector with the specified capacity.
    pub fn with_capacity(cap: u32) -> Vec32<T> {
        let mut v = Vec::with_capacity(cap as usize);
        let ptr = NonNull::new(v.as_mut_ptr()).unwrap();
        mem::forget(v);

        Vec32 { ptr, cap, len: 0 }
    }

    /// Append an element to the vector.
    ///
    /// Panics if the number of elements in the vector overflows `u32`.
    pub fn push(&mut self, value: T) {
        if self.len == self.cap {
            self.reserve(1);
        }
        unsafe {
            let end = self.as_mut_ptr().offset(self.len as isize);
            ptr::write(end, value);
            self.len += 1;
        }
    }

    /// Remove the last element from a vector and return it, or `None` if it is empty.
    pub fn pop(&mut self) -> Option<T> {
        if self.len == 0 {
            None
        } else {
            unsafe {
                self.len -= 1;
                Some(ptr::read(self.get_unchecked(self.len as usize)))
            }
        }
    }

    /// Remove and return the element at position `index`, shifting elements after it to the left.
    ///
    /// Panics if `index` is out of bounds.
    ///
    /// ## Examples
    ///
    /// ```
    /// # #[macro_use] extern crate mediumvec;
    /// # fn main() {
    /// let mut v = vec32![1, 2, 3];
    /// assert_eq!(v.remove(1), 2);
    /// assert_eq!(v, [1, 3]);
    /// # }
    /// ```
    pub fn remove(&mut self, index: u32) -> T {
        let len = self.len;
        assert!(index < len);
        unsafe {
            let ptr = self.as_mut_ptr().offset(index as isize);
            let ret = ptr::read(ptr);
            ptr::copy(ptr.offset(1), ptr, (len - index - 1) as usize);
            self.len -= 1;
            ret
        }
    }

    /// Insert an element at position `index`, shifting elements after it to the right.
    ///
    /// Panics if `index` is out of bounds or the length of the vector overflows `u32`.
    ///
    /// ## Examples
    ///
    /// ```
    /// # #[macro_use] extern crate mediumvec;
    /// # fn main() {
    /// let mut vec = vec![1, 2, 3];
    /// vec.insert(1, 4);
    /// assert_eq!(vec, [1, 4, 2, 3]);
    /// vec.insert(4, 5);
    /// assert_eq!(vec, [1, 4, 2, 3, 5]);
    /// # }
    /// ```
    pub fn insert(&mut self, index: u32, element: T) {
        let len = self.len;
        assert!(index <= len);
        if len == self.cap {
            self.reserve(1);
        }

        unsafe {
            let p = self.as_mut_ptr().offset(index as isize);
            ptr::copy(p, p.offset(1), (len - index) as usize);
            ptr::write(p, element);
            self.len += 1;
        }
    }

    /// Reserve capacity for at least `additional` more elements to be inserted.
    ///
    /// May reserve more space than requested, to avoid frequent reallocations.
    ///
    /// Panics if the new capacity overflows `u32`.
    ///
    /// Re-allocates only if `self.capacity() < self.len() + additional`.
    pub fn reserve(&mut self, additional: u32) {
        let min_cap = self.len.checked_add(additional).expect("capacity overflow");
        if min_cap <= self.cap {
            return
        }
        let double_cap = self.cap.saturating_mul(2);
        let new_cap = cmp::max(min_cap, double_cap);
        let additional = new_cap - self.len;
        self.reserve_exact(additional);
    }

    /// Reserves the minimum capacity for `additional` more elements to be inserted.
    ///
    /// Panics if the new capacity overflows `u32`.
    ///
    /// Re-allocates only if `self.capacity() < self.len() + additional`.
    pub fn reserve_exact(&mut self, additional: u32) {
        self.as_vec(|v| v.reserve_exact(additional as usize));
    }

    /// Converts a `Vec<T>` to a `Vec32<T>`.
    ///
    /// Panics if the vector's length is greater than `u32::MAX`.
    ///
    /// Re-allocates only if the vector's capacity is greater than `u32::MAX`.
    pub fn from_vec(mut vec: Vec<T>) -> Vec32<T> {
        let len = vec.len();
        assert!(len <= u32::MAX as usize);

        if vec.capacity() > u32::MAX as usize {
            vec.shrink_to_fit();
        }

        let cap = if mem::size_of::<T>() == 0 {
            u32::MAX
        } else {
            vec.capacity() as u32
        };

        let ptr = NonNull::new(vec.as_mut_ptr()).unwrap();
        mem::forget(vec);

        Vec32 { ptr, cap, len: len as u32 }
    }

    /// Convert a `Vec32<T>` into a `Vec<T>` without re-allocating.
    pub fn into_vec(self) -> Vec<T> {
        unsafe {
<<<<<<< HEAD
            Vec::from_raw_parts(self.ptr.as_ptr(), self.len as usize, self.cap as usize)
=======
            let v = Vec::from_raw_parts(self.ptr, self.len as usize, self.cap as usize);
            mem::forget(self);
            v
>>>>>>> ef6ec487
        }
    }

    /// Convert a `Vec32<T>` into a `Vec<T>`, mutate it, then convert it back.
    ///
    /// This is a convenient way to call `Vec` methods that don't have `Vec32` equivalents.
    ///
    /// Panics if the vector's length increases to greater than `u32::MAX`.
    ///
    /// ```
    /// # #[macro_use] extern crate mediumvec;
    /// # fn main() {
    /// let mut v = vec32![0, 0, 0, 1, 1, 2, 3, 3, 3];
    /// v.as_vec(|vec| vec.dedup());
    /// assert_eq!(v, [0, 1, 2, 3]);
    /// # }
    /// ```
    pub fn as_vec<F>(&mut self, f: F) where F: FnOnce(&mut Vec<T>) {
        let mut vec = mem::replace(self, Vec32::new()).into_vec();
        f(&mut vec);
        *self = Vec32::from_vec(vec);
    }

    /// Returns the maximum number of elements the vector can hold without reallocating.
    pub fn capacity(&self) -> u32 {
        self.cap
    }

    /// Clears the vector, removing all values.
    ///
    /// Note that this method has no effect on the allocated capacity
    /// of the vector.
    pub fn clear(&mut self) {
        self.truncate(0)
    }

    /// Shorten the vector, keeping the first `len` elements and dropping the rest.
    ///
    /// If `len` is greater than the vector's current length, this has no effect.
    pub fn truncate(&mut self, len: u32) {
        unsafe {
            // drop any extra elements
            while len < self.len {
                // decrement len before the drop_in_place(), so a panic on Drop
                // doesn't re-drop the just-failed value.
                self.len -= 1;
                let len = self.len as usize;
                ptr::drop_in_place(self.get_unchecked_mut(len));
            }
        }
    }
}

/// Initialize a `Vec32`.
///
/// ## Examples
///
/// ```
/// #[macro_use] extern crate mediumvec;
///
/// # fn main() {
/// let mut vec = vec32![1, 2, 3];
/// vec.push(4);
/// assert_eq!(vec, [1, 2, 3, 4]);
///
/// let vec = vec32![0; 5];
/// assert_eq!(vec, [0, 0, 0, 0, 0]);
/// # }
/// ```
#[macro_export]
macro_rules! vec32 {
    ($elem:expr; $n:expr) => (
        $crate::Vec32::from_vec(vec![$elem; $n])
    );
    ($($x:expr),*) => (
        $crate::Vec32::from_vec(vec![$($x),*])
    );
    ($($x:expr,)*) => (vec32![$($x),*])
}

// Trait implementations:

impl<T> Drop for Vec32<T> {
    fn drop(&mut self) {
        unsafe {
            ptr::drop_in_place(&mut self[..]);
            Vec::from_raw_parts(self.ptr.as_ptr(), 0, self.cap as usize);
        }
    }
}

impl<T: Clone> Clone for Vec32<T> {
    fn clone(&self) -> Self {
        Vec32::from_vec(self[..].to_vec())
    }
}

impl<T> ops::Deref for Vec32<T> {
    type Target = [T];

    fn deref(&self) -> &[T] {
        unsafe {
            slice::from_raw_parts(self.ptr.as_ptr(), self.len as usize)
        }
    }
}

impl<T> ops::DerefMut for Vec32<T> {
    fn deref_mut(&mut self) -> &mut [T] {
        unsafe {
            slice::from_raw_parts_mut(self.ptr.as_ptr(), self.len as usize)
        }
    }
}

impl<T> IntoIterator for Vec32<T> {
    type Item = T;
    type IntoIter = vec::IntoIter<T>;

    fn into_iter(self) -> vec::IntoIter<T> {
        self.into_vec().into_iter()
    }
}

impl<'a, T> IntoIterator for &'a Vec32<T> {
    type Item = &'a T;
    type IntoIter = slice::Iter<'a, T>;

    fn into_iter(self) -> slice::Iter<'a, T> {
        self.iter()
    }
}

impl<'a, T> IntoIterator for &'a mut Vec32<T> {
    type Item = &'a mut T;
    type IntoIter = slice::IterMut<'a, T>;

    fn into_iter(self) -> slice::IterMut<'a, T> {
        self.iter_mut()
    }
}

impl<T> Extend<T> for Vec32<T> {
    fn extend<I: IntoIterator<Item = T>>(&mut self, iter: I) {
        let iterator = iter.into_iter();
        let (lower, _) = iterator.size_hint();
        assert!(lower < u32::MAX as usize);
        self.reserve(lower as u32);

        for i in iterator {
            self.push(i);
        }
    }
}

impl<T> iter::FromIterator<T> for Vec32<T> {
    fn from_iter<I: IntoIterator<Item = T>>(iter: I) -> Vec32<T> {
        let iterator = iter.into_iter();
        let (lower, _) = iterator.size_hint();
        assert!(lower < u32::MAX as usize);

        let mut v = Vec32::with_capacity(lower as u32);
        for i in iterator {
            v.push(i);
        }
        v
    }
}

impl<T: fmt::Debug> fmt::Debug for Vec32<T> {
    fn fmt(&self, f: &mut fmt::Formatter) -> fmt::Result {
        fmt::Debug::fmt(&self[..], f)
    }
}

impl<T: PartialOrd> PartialOrd for Vec32<T> {
    fn partial_cmp(&self, other: &Vec32<T>) -> Option<cmp::Ordering> {
        PartialOrd::partial_cmp(&**self, &**other)
    }
}

impl<T: Eq> Eq for Vec32<T> {}

impl<T, U> PartialEq<U> for Vec32<T> where U: for<'a> PartialEq<&'a [T]> {
    fn eq(&self, other: &U) -> bool { *other == &self[..] }
    fn ne(&self, other: &U) -> bool { *other != &self[..] }
}

#[cfg(test)]
mod tests {
    use super::Vec32;

    #[test]
    fn singledrop() {
        struct SingleDrop(bool);
        impl Drop for SingleDrop {
            fn drop(&mut self) {
                assert!(self.0);
                self.0 = false
            }
        }
        let mut v = vec32![SingleDrop(true)];
        v.push(SingleDrop(true));
    }

    #[test]
    fn it_works() {
        let mut v = vec32![1, 2, 3];
        assert_eq!(v.pop(), Some(3));
        v.push(4);
        assert_eq!(v, vec![1, 2, 4]);
    }

    #[test]
    fn test_size() {
        use std::mem::size_of;
        #[cfg(target_pointer_width = "64")]
        assert_eq!(size_of::<Vec32<()>>(), 16);
        #[cfg(target_pointer_width = "32")]
        assert_eq!(size_of::<Vec32<()>>(), 12);
    }
}<|MERGE_RESOLUTION|>--- conflicted
+++ resolved
@@ -225,13 +225,9 @@
     /// Convert a `Vec32<T>` into a `Vec<T>` without re-allocating.
     pub fn into_vec(self) -> Vec<T> {
         unsafe {
-<<<<<<< HEAD
-            Vec::from_raw_parts(self.ptr.as_ptr(), self.len as usize, self.cap as usize)
-=======
-            let v = Vec::from_raw_parts(self.ptr, self.len as usize, self.cap as usize);
+            let v = Vec::from_raw_parts(self.ptr.as_ptr(), self.len as usize, self.cap as usize);
             mem::forget(self);
             v
->>>>>>> ef6ec487
         }
     }
 
